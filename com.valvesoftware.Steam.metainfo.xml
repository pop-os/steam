--- conflicted
+++ resolved
@@ -32,11 +32,8 @@
   </screenshots>
   <launchable type="desktop-id">steam.desktop</launchable>
   <releases>
-<<<<<<< HEAD
-=======
     <release version="1.0.0.78" date="2023-05-09"/>
     <release version="1.0.0.77" date="2023-05-09"/>
->>>>>>> f61fa82e
     <release version="1.0.0.76" date="2023-03-01"/>
     <release version="1.0.0.75" date="2022-07-12"/>
     <release version="1.0.0.74" date="2021-12-01"/>
